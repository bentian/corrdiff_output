--- conflicted
+++ resolved
@@ -2,34 +2,13 @@
 import argparse
 from datetime import datetime
 from pathlib import Path
-<<<<<<< HEAD
 import pandas as pd
 import yaml
-=======
 from tensorboard.backend.event_processing.event_accumulator import EventAccumulator
->>>>>>> 657ec9e6
 
 import plot_helpers as ph
 from score_samples_v2 import score_samples
 
-<<<<<<< HEAD
-def yaml_to_tsv(yaml_file_path, tsv_filename):
-    # Load the YAML content into a Python dictionary
-    with open(yaml_file_path, 'r') as file:
-        data = yaml.safe_load(file)
-
-    # Convert the list into a dictionary
-    parsed_data = {}
-    for item in data:
-        key, value = item.split("=", 1)  # Split on the first '='
-        parsed_data[key.strip()] = value.strip()
-
-    # Normalize the dictionary into a flat table
-    df = pd.DataFrame([parsed_data])
-
-    # Export the DataFrame to a CSV file
-    df.transpose().to_csv(tsv_filename, sep='\t', index=True)
-=======
 def read_tensorboard_log(log_dir, scalar_name="training_loss"):
     """
     Read TensorBoard logs from a directory and extract scalar values.
@@ -61,7 +40,24 @@
 def read_training_loss_n_plot(in_dir, out_dir, label):
     wall_times, values = read_tensorboard_log(os.path.join(in_dir, f"tensorboard_{label}"))
     ph.plot_training_loss(wall_times, values, os.path.join(out_dir, f"training_loss_{label}.png"))
->>>>>>> 657ec9e6
+
+
+def yaml_to_tsv(yaml_file_path, tsv_filename):
+    # Load the YAML content into a Python dictionary
+    with open(yaml_file_path, 'r') as file:
+        data = yaml.safe_load(file)
+
+    # Convert the list into a dictionary
+    parsed_data = {}
+    for item in data:
+        key, value = item.split("=", 1)  # Split on the first '='
+        parsed_data[key.strip()] = value.strip()
+
+    # Normalize the dictionary into a flat table
+    df = pd.DataFrame([parsed_data])
+
+    # Export the DataFrame to a CSV file
+    df.transpose().to_csv(tsv_filename, sep='\t', index=True)
 
 
 def save_to_tsv(ds, output_path, number_format=".2f"):
@@ -156,15 +152,14 @@
     # Compare models
     compare_models(metrics_all, metrics_reg, os.path.join(args.out_dir, "minus_reg"))
 
-<<<<<<< HEAD
+
     # Store hydra config table
     config = os.path.join(args.in_dir, "hydra", "overrides.yaml")
     yaml_to_tsv(config, os.path.join(args.out_dir, "generate_overrides.tsv"))
-=======
+
     # Read training loss
     read_training_loss_n_plot(args.in_dir, args.out_dir, "regression")
     read_training_loss_n_plot(args.in_dir, args.out_dir, "diffusion")
->>>>>>> 657ec9e6
 
 if __name__ == "__main__":
     main()